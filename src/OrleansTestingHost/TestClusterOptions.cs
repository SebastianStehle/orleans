--- conflicted
+++ resolved
@@ -80,11 +80,7 @@
         }
 
         /// <summary>
-<<<<<<< HEAD
-        /// The client configuration. If no value set, build a new one with <see cref="BuildClientConfiguration"/>
-=======
         /// The client configuration. If no value set, build a new one with <see cref="BuildClientConfiguration(Runtime.Configuration.ClusterConfiguration)"/>
->>>>>>> 3a9225ca
         /// </summary>
         public ClientConfiguration ClientConfiguration
         {
